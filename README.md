--- conflicted
+++ resolved
@@ -88,11 +88,7 @@
 
 `cluster-parallelism`, can the script be run on multiple clusters in parallel. Default value is `true`.  
 
-<<<<<<< HEAD
-`dc-parallelism`, can the script be run on multiple data centers in the same cluster in parallel. Default value is false.
-=======
-`dc-parallelism`, can the script be run on data centers in the same cluster. Default value is `false`.
->>>>>>> 10308ee3
+`dc-parallelism`, can the script be run on multiple data centers in the same cluster in parallel. Default value is `false`.
 
 `strategy`, how many nodes within one data center can the script be run on. Default is `topology`.
 Can be one of:
